use crate::{
    sdt::{ExtendedField, SdtHeader, Signature},
    AcpiError,
    AcpiTable,
};
use bit_field::BitField;
use core::{marker::PhantomData, mem};

#[cfg(feature = "allocator_api")]
use crate::{
    platform::{
        interrupt::{InterruptModel, Polarity, TriggerMode},
        processor::ProcessorInfo,
    },
    AcpiResult,
};

#[derive(Debug)]
pub enum MadtError {
    UnexpectedEntry,
    InterruptOverrideEntryHasInvalidBus,
    InvalidLocalNmiLine,
    MpsIntiInvalidPolarity,
    MpsIntiInvalidTriggerMode,
    WakeupApsTimeout,
}

/// Represents the MADT - this contains the MADT header fields. You can then iterate over a `Madt`
/// to read each entry from it.
///
/// In modern versions of ACPI, the MADT can detail one of four interrupt models:
///     * The ancient dual-i8259 legacy PIC model
///     * The Advanced Programmable Interrupt Controller (APIC) model
///     * The Streamlined Advanced Programmable Interrupt Controller (SAPIC) model (for Itanium systems)
///     * The Generic Interrupt Controller (GIC) model (for ARM systems)
#[repr(C, packed)]
#[derive(Debug, Clone, Copy)]
pub struct Madt {
    pub header: SdtHeader,
    pub local_apic_address: u32,
    pub flags: u32,
}

/// ### Safety: Implementation properly represents a valid MADT.
unsafe impl AcpiTable for Madt {
    const SIGNATURE: Signature = Signature::MADT;

    fn header(&self) -> &SdtHeader {
        &self.header
    }
}

use core::fmt;
impl fmt::Display for Madt {
    fn fmt(&self, f: &mut fmt::Formatter) -> fmt::Result {
        write!(f, "MADT: {:#x?}", self.header)?;
        for entry in self.entries() {
            write!(f, "\n{:#x?}", entry)?
        }
        Ok(())
    }
}

impl Madt {
    pub fn get_mpwk_mailbox_addr(&self) -> Result<u64, AcpiError> {
        for entry in self.entries() {
            if let MadtEntry::MultiprocessorWakeup(entry) = entry {
                return Ok(entry.mailbox_address);
            }
        }
        Err(AcpiError::InvalidMadt(MadtError::UnexpectedEntry))
    }

    #[cfg(feature = "allocator_api")]
    pub fn parse_interrupt_model_in<'a, A>(
        &self,
        allocator: A,
    ) -> AcpiResult<(InterruptModel<'a, A>, Option<ProcessorInfo<'a, A>>)>
    where
        A: core::alloc::Allocator + Clone,
    {
        /*
         * We first do a pass through the MADT to determine which interrupt model is being used.
         */
        for entry in self.entries() {
            match entry {
                MadtEntry::LocalApic(_) |
                MadtEntry::LocalX2Apic(_) |
                MadtEntry::IoApic(_) |
                MadtEntry::InterruptSourceOverride(_) |
                MadtEntry::NmiSource(_) |   // TODO: is this one used by more than one model?
                MadtEntry::LocalApicNmi(_) |
                MadtEntry::X2ApicNmi(_) |
                MadtEntry::LocalApicAddressOverride(_) => {
                    return self.parse_apic_model_in(allocator);
                }

                MadtEntry::IoSapic(_) |
                MadtEntry::LocalSapic(_) |
                MadtEntry::PlatformInterruptSource(_) => {
                    unimplemented!();
                }

                MadtEntry::Gicc(_) |
                MadtEntry::Gicd(_) |
                MadtEntry::GicMsiFrame(_) |
                MadtEntry::GicRedistributor(_) |
                MadtEntry::GicInterruptTranslationService(_) => {
                    return self.parse_gic_model_in(allocator);
                }

                MadtEntry::MultiprocessorWakeup(_) => ()
            }
        }

        Ok((InterruptModel::Unknown, None))
    }

    #[cfg(feature = "allocator_api")]
    fn parse_apic_model_in<'a, A>(
        &self,
        allocator: A,
    ) -> AcpiResult<(InterruptModel<'a, A>, Option<ProcessorInfo<'a, A>>)>
    where
        A: core::alloc::Allocator + Clone,
    {
<<<<<<< HEAD
        use crate::{
            platform::{
                interrupt::{
                    Apic,
                    InterruptSourceOverride,
                    IoApic,
                    LocalInterruptLine,
                    NmiLine,
                    NmiProcessor,
                    NmiSource,
                },
                processor::{ProcessorState, X86Processor},
=======
        use crate::platform::{
            interrupt::{
                Apic,
                InterruptSourceOverride,
                IoApic,
                LocalInterruptLine,
                NmiLine,
                NmiProcessor,
                NmiSource,
>>>>>>> c99c032a
            },
            Processor,
            ProcessorState,
        };

        let mut local_apic_address = self.local_apic_address as u64;
        let mut io_apic_count = 0;
        let mut iso_count = 0;
        let mut nmi_source_count = 0;
        let mut local_nmi_line_count = 0;
        let mut processor_count = 0usize;

        // Do a pass over the entries so we know how much space we should reserve in the vectors
        for entry in self.entries() {
            match entry {
                MadtEntry::IoApic(_) => io_apic_count += 1,
                MadtEntry::InterruptSourceOverride(_) => iso_count += 1,
                MadtEntry::NmiSource(_) => nmi_source_count += 1,
                MadtEntry::LocalApicNmi(_) => local_nmi_line_count += 1,
                MadtEntry::X2ApicNmi(_) => local_nmi_line_count += 1,
                MadtEntry::LocalApic(_) => processor_count += 1,
                MadtEntry::LocalX2Apic(_) => processor_count += 1,
                _ => (),
            }
        }

        let mut io_apics = crate::ManagedSlice::new_in(io_apic_count, allocator.clone())?;
        let mut interrupt_source_overrides = crate::ManagedSlice::new_in(iso_count, allocator.clone())?;
        let mut nmi_sources = crate::ManagedSlice::new_in(nmi_source_count, allocator.clone())?;
        let mut local_apic_nmi_lines = crate::ManagedSlice::new_in(local_nmi_line_count, allocator.clone())?;
        let mut application_processors = crate::ManagedSlice::new_in(processor_count, allocator)?; // Subtract one for the BSP
        let mut found_bsp = false;

        io_apic_count = 0;
        iso_count = 0;
        nmi_source_count = 0;
        local_nmi_line_count = 0;
        processor_count = 1;

        for entry in self.entries() {
            match entry {
                MadtEntry::LocalApic(entry) => {
                    /*
                     * The first processor is the BSP. Subsequent ones are APs. If we haven't found
                     * the BSP yet, this must be it.
                     */
                    let is_ap = found_bsp;
                    let is_disabled = !{ entry.flags }.get_bit(0);

                    let state = match (is_ap, is_disabled) {
                        (_, true) => ProcessorState::Disabled,
                        (true, false) => ProcessorState::WaitingForSipi,
                        (false, false) => ProcessorState::Running,
                    };

                    let processor = X86Processor {
                        processor_uid: entry.processor_id as u32,
                        local_apic_id: entry.apic_id as u32,
                        state,
                        is_ap,
                    };

                    if is_ap {
                        application_processors[processor_count] = processor;
                        processor_count += 1;
                    } else {
                        application_processors[0] = processor;
                        found_bsp = true;
                    }
                }

                MadtEntry::LocalX2Apic(entry) => {
                    let is_ap = found_bsp;
                    let is_disabled = !{ entry.flags }.get_bit(0);

                    let state = match (is_ap, is_disabled) {
                        (_, true) => ProcessorState::Disabled,
                        (true, false) => ProcessorState::WaitingForSipi,
                        (false, false) => ProcessorState::Running,
                    };

                    let processor = X86Processor {
                        processor_uid: entry.processor_uid,
                        local_apic_id: entry.x2apic_id,
                        state,
                        is_ap,
                    };

                    if is_ap {
                        application_processors[processor_count] = processor;
                        processor_count += 1;
                    } else {
                        application_processors[0] = processor;
                        found_bsp = true;
                    }
                }

                MadtEntry::IoApic(entry) => {
                    io_apics[io_apic_count] = IoApic {
                        id: entry.io_apic_id,
                        address: entry.io_apic_address,
                        global_system_interrupt_base: entry.global_system_interrupt_base,
                    };
                    io_apic_count += 1;
                }

                MadtEntry::InterruptSourceOverride(entry) => {
                    if entry.bus != 0 {
                        return Err(AcpiError::InvalidMadt(MadtError::InterruptOverrideEntryHasInvalidBus));
                    }

                    let (polarity, trigger_mode) = parse_mps_inti_flags(entry.flags)?;

                    interrupt_source_overrides[iso_count] = InterruptSourceOverride {
                        isa_source: entry.irq,
                        global_system_interrupt: entry.global_system_interrupt,
                        polarity,
                        trigger_mode,
                    };
                    iso_count += 1;
                }

                MadtEntry::NmiSource(entry) => {
                    let (polarity, trigger_mode) = parse_mps_inti_flags(entry.flags)?;

                    nmi_sources[nmi_source_count] = NmiSource {
                        global_system_interrupt: entry.global_system_interrupt,
                        polarity,
                        trigger_mode,
                    };
                    nmi_source_count += 1;
                }

                MadtEntry::LocalApicNmi(entry) => {
                    local_apic_nmi_lines[local_nmi_line_count] = NmiLine {
                        processor: if entry.processor_id == 0xff {
                            NmiProcessor::All
                        } else {
                            NmiProcessor::ProcessorUid(entry.processor_id as u32)
                        },
                        line: match entry.nmi_line {
                            0 => LocalInterruptLine::Lint0,
                            1 => LocalInterruptLine::Lint1,
                            _ => return Err(AcpiError::InvalidMadt(MadtError::InvalidLocalNmiLine)),
                        },
                    };
                    local_nmi_line_count += 1;
                }

                MadtEntry::X2ApicNmi(entry) => {
                    local_apic_nmi_lines[local_nmi_line_count] = NmiLine {
                        processor: if entry.processor_uid == 0xffffffff {
                            NmiProcessor::All
                        } else {
                            NmiProcessor::ProcessorUid(entry.processor_uid)
                        },
                        line: match entry.nmi_line {
                            0 => LocalInterruptLine::Lint0,
                            1 => LocalInterruptLine::Lint1,
                            _ => return Err(AcpiError::InvalidMadt(MadtError::InvalidLocalNmiLine)),
                        },
                    };
                    local_nmi_line_count += 1;
                }

                MadtEntry::LocalApicAddressOverride(entry) => {
                    local_apic_address = entry.local_apic_address;
                }

                MadtEntry::MultiprocessorWakeup(_) => {}

                _ => {
                    return Err(AcpiError::InvalidMadt(MadtError::UnexpectedEntry));
                }
            }
        }

        Ok((
            InterruptModel::Apic(Apic::new(
                local_apic_address,
                io_apics,
                local_apic_nmi_lines,
                interrupt_source_overrides,
                nmi_sources,
                self.supports_8259(),
            )),
            Some(ProcessorInfo::new_x86(application_processors)),
        ))
    }

    fn parse_gic_model_in<'a, A>(
        &self,
        allocator: A,
    ) -> AcpiResult<(InterruptModel<'a, A>, Option<ProcessorInfo<'a, A>>)>
    where
        A: core::alloc::Allocator + Clone,
    {
        use crate::{
            platform::{
                interrupt::{Gic, GicIts, GicMsiFrame, Gicc, Gicd, Gicr},
                processor::Arm64Processor,
            },
            AcpiError,
        };

        // need to count the number of each type of entry

        let mut gicc_count = 0;
        let mut gicd_count = 0;
        let mut gic_msi_frame_count = 0;
        let mut gicr_count = 0;
        let mut gic_its_count = 0;
        let mut processor_count = 0;

        for entry in self.entries() {
            match entry {
                MadtEntry::Gicc(_) => {
                    gicc_count += 1;
                    processor_count += 1;
                }
                MadtEntry::Gicd(_) => gicd_count += 1,
                MadtEntry::GicMsiFrame(_) => gic_msi_frame_count += 1,
                MadtEntry::GicRedistributor(_) => gicr_count += 1,
                MadtEntry::GicInterruptTranslationService(_) => gic_its_count += 1,
                _ => (),
            }
        }

        let mut gicc: crate::ManagedSlice<Gicc, A> = crate::ManagedSlice::new_in(gicc_count, allocator.clone())?;
        let mut gicd: crate::ManagedSlice<Gicd, A> = crate::ManagedSlice::new_in(gicd_count, allocator.clone())?;
        let mut gic_msi_frame: crate::ManagedSlice<GicMsiFrame, A> =
            crate::ManagedSlice::new_in(gic_msi_frame_count, allocator.clone())?;
        let mut gicr: crate::ManagedSlice<Gicr, A> = crate::ManagedSlice::new_in(gicr_count, allocator.clone())?;
        let mut gic_its: crate::ManagedSlice<GicIts, A> =
            crate::ManagedSlice::new_in(gic_its_count, allocator.clone())?;
        let mut processors: crate::ManagedSlice<Arm64Processor, A> =
            crate::ManagedSlice::new_in(processor_count, allocator.clone())?;
        // let mut boot_processor = None;

        gicc_count = 0;
        gicd_count = 0;
        gic_msi_frame_count = 0;
        gicr_count = 0;
        gic_its_count = 0;
        processor_count = 0;

        for entry in self.entries() {
            match entry {
                MadtEntry::Gicc(entry) => {
                    gicc[gicc_count] = Gicc {
                        cpu_interface_number: entry.cpu_interface_number,
                        acpi_processor_uid: entry.processor_uid,
                        flags: entry.flags,
                        parking_version: entry.parking_protocol_version,
                        performance_interrupt_gsiv: entry.performance_interrupt_gsiv,
                        parked_address: entry.parked_address,
                        physical_base_address: entry.gic_registers_address,
                        gicv: entry.gic_virtual_registers_address,
                        gich: entry.gic_hypervisor_registers_address,
                        vgic_maintenance_interrupt: entry.vgic_maintenance_interrupt,
                        gicr_base_address: entry.gicr_base_address,
                        mpidr: entry.mpidr,
                        processor_power_efficiency_class: entry.processor_power_efficiency_class,
                        spe_overflow_interrupt: entry.spe_overflow_interrupt,
                    };
                    processors[processor_count] = Arm64Processor {
                        processor_uid: entry.processor_uid,
                        mpidr: entry.mpidr,
                        gicc_base_address: entry.gic_registers_address,
                    };
                    gicc_count += 1;
                    processor_count += 1;
                }
                MadtEntry::Gicd(entry) => {
                    gicd[gicd_count] = Gicd {
                        id: entry.gic_id,
                        physical_base_address: entry.physical_base_address,
                        gic_version: entry.gic_version,
                    };
                    gicd_count += 1;
                }
                MadtEntry::GicMsiFrame(entry) => {
                    gic_msi_frame[gic_msi_frame_count] = GicMsiFrame {
                        id: entry.frame_id,
                        physical_base_address: entry.physical_base_address,
                        spi_count_base_select: { entry.flags }.get_bit(0),
                        spi_count: entry.spi_count,
                        spi_base: entry.spi_base,
                    };
                    gic_msi_frame_count += 1;
                }
                MadtEntry::GicRedistributor(entry) => {
                    gicr[gicr_count] = Gicr {
                        base_address: entry.discovery_range_base_address,
                        length: entry.discovery_range_length,
                    };
                    gicr_count += 1;
                }
                MadtEntry::GicInterruptTranslationService(entry) => {
                    gic_its[gic_its_count] =
                        GicIts { id: entry.id, physical_base_address: entry.physical_base_address };
                    gic_its_count += 1;
                }
                _ => {
                    return Err(AcpiError::InvalidMadt(MadtError::UnexpectedEntry));
                }
            }
        }

        Ok((
            InterruptModel::Gic(Gic::new(gicc, gicd, gic_msi_frame, gicr, gic_its)),
            Some(ProcessorInfo::new_arm64(processors)),
        ))
    }

    pub fn entries(&self) -> MadtEntryIter {
        MadtEntryIter {
            pointer: unsafe { (self as *const Madt as *const u8).add(mem::size_of::<Madt>()) },
            remaining_length: self.header.length - mem::size_of::<Madt>() as u32,
            _phantom: PhantomData,
        }
    }

    pub fn supports_8259(&self) -> bool {
        { self.flags }.get_bit(0)
    }
}

#[derive(Debug)]
pub struct MadtEntryIter<'a> {
    pointer: *const u8,
    /*
     * The iterator can only have at most `u32::MAX` remaining bytes, because the length of the
     * whole SDT can only be at most `u32::MAX`.
     */
    remaining_length: u32,
    _phantom: PhantomData<&'a ()>,
}

#[derive(Debug)]
pub enum MadtEntry<'a> {
    LocalApic(&'a LocalApicEntry),
    IoApic(&'a IoApicEntry),
    InterruptSourceOverride(&'a InterruptSourceOverrideEntry),
    NmiSource(&'a NmiSourceEntry),
    LocalApicNmi(&'a LocalApicNmiEntry),
    LocalApicAddressOverride(&'a LocalApicAddressOverrideEntry),
    IoSapic(&'a IoSapicEntry),
    LocalSapic(&'a LocalSapicEntry),
    PlatformInterruptSource(&'a PlatformInterruptSourceEntry),
    LocalX2Apic(&'a LocalX2ApicEntry),
    X2ApicNmi(&'a X2ApicNmiEntry),
    Gicc(&'a GiccEntry),
    Gicd(&'a GicdEntry),
    GicMsiFrame(&'a GicMsiFrameEntry),
    GicRedistributor(&'a GicRedistributorEntry),
    GicInterruptTranslationService(&'a GicInterruptTranslationServiceEntry),
    MultiprocessorWakeup(&'a MultiprocessorWakeupEntry),
}

impl<'a> Iterator for MadtEntryIter<'a> {
    type Item = MadtEntry<'a>;

    fn next(&mut self) -> Option<Self::Item> {
        while self.remaining_length > 0 {
            let entry_pointer = self.pointer;
            let header = unsafe { *(self.pointer as *const EntryHeader) };

            self.pointer = unsafe { self.pointer.offset(header.length as isize) };
            self.remaining_length -= header.length as u32;

            macro_rules! construct_entry {
                ($entry_type:expr,
                 $entry_pointer:expr,
                 $(($value:expr => $variant:path as $type:ty)),*
                ) => {
                    match $entry_type {
                        $(
                            $value => {
                                return Some($variant(unsafe {
                                    &*($entry_pointer as *const $type)
                                }))
                            }
                         )*

                        /*
                         * These entry types are reserved by the ACPI standard. We should skip them
                         * if they appear in a real MADT.
                         */
                        0x11..=0x7f => {}

                        /*
                         * These entry types are reserved for OEM use. Atm, we just skip them too.
                         * TODO: work out if we should ever do anything else here
                         */
                        0x80..=0xff => {}
                    }
                }
            }

            #[rustfmt::skip]
            construct_entry!(
                header.entry_type,
                entry_pointer,
                (0x0 => MadtEntry::LocalApic as LocalApicEntry),
                (0x1 => MadtEntry::IoApic as IoApicEntry),
                (0x2 => MadtEntry::InterruptSourceOverride as InterruptSourceOverrideEntry),
                (0x3 => MadtEntry::NmiSource as NmiSourceEntry),
                (0x4 => MadtEntry::LocalApicNmi as LocalApicNmiEntry),
                (0x5 => MadtEntry::LocalApicAddressOverride as LocalApicAddressOverrideEntry),
                (0x6 => MadtEntry::IoSapic as IoSapicEntry),
                (0x7 => MadtEntry::LocalSapic as LocalSapicEntry),
                (0x8 => MadtEntry::PlatformInterruptSource as PlatformInterruptSourceEntry),
                (0x9 => MadtEntry::LocalX2Apic as LocalX2ApicEntry),
                (0xa => MadtEntry::X2ApicNmi as X2ApicNmiEntry),
                (0xb => MadtEntry::Gicc as GiccEntry),
                (0xc => MadtEntry::Gicd as GicdEntry),
                (0xd => MadtEntry::GicMsiFrame as GicMsiFrameEntry),
                (0xe => MadtEntry::GicRedistributor as GicRedistributorEntry),
                (0xf => MadtEntry::GicInterruptTranslationService as GicInterruptTranslationServiceEntry),
                (0x10 => MadtEntry::MultiprocessorWakeup as MultiprocessorWakeupEntry)
            );
        }

        None
    }
}

#[derive(Clone, Copy, Debug)]
#[repr(C, packed)]
pub struct EntryHeader {
    pub entry_type: u8,
    pub length: u8,
}

#[derive(Clone, Copy, Debug)]
#[repr(C, packed)]
pub struct LocalApicEntry {
    pub header: EntryHeader,
    pub processor_id: u8,
    pub apic_id: u8,
    pub flags: u32,
}

#[derive(Clone, Copy, Debug)]
#[repr(C, packed)]
pub struct IoApicEntry {
    pub header: EntryHeader,
    pub io_apic_id: u8,
    _reserved: u8,
    pub io_apic_address: u32,
    pub global_system_interrupt_base: u32,
}

#[derive(Clone, Copy, Debug)]
#[repr(C, packed)]
pub struct InterruptSourceOverrideEntry {
    pub header: EntryHeader,
    pub bus: u8, // 0 - ISA bus
    pub irq: u8, // This is bus-relative
    pub global_system_interrupt: u32,
    pub flags: u16,
}

#[derive(Clone, Copy, Debug)]
#[repr(C, packed)]
pub struct NmiSourceEntry {
    pub header: EntryHeader,
    pub flags: u16,
    pub global_system_interrupt: u32,
}

#[derive(Clone, Copy, Debug)]
#[repr(C, packed)]
pub struct LocalApicNmiEntry {
    pub header: EntryHeader,
    pub processor_id: u8,
    pub flags: u16,
    pub nmi_line: u8, // Describes which LINTn is the NMI connected to
}

#[derive(Clone, Copy, Debug)]
#[repr(C, packed)]
pub struct LocalApicAddressOverrideEntry {
    pub header: EntryHeader,
    _reserved: u16,
    pub local_apic_address: u64,
}

/// If this entry is present, the system has an I/O SAPIC, which must be used instead of the I/O
/// APIC.
#[derive(Clone, Copy, Debug)]
#[repr(C, packed)]
pub struct IoSapicEntry {
    pub header: EntryHeader,
    pub io_apic_id: u8,
    _reserved: u8,
    pub global_system_interrupt_base: u32,
    pub io_sapic_address: u64,
}

#[derive(Clone, Copy, Debug)]
#[repr(C, packed)]
pub struct LocalSapicEntry {
    pub header: EntryHeader,
    pub processor_id: u8,
    pub local_sapic_id: u8,
    pub local_sapic_eid: u8,
    _reserved: [u8; 3],
    pub flags: u32,
    pub processor_uid: u32,

    /// This string can be used to associate this local SAPIC to a processor defined in the
    /// namespace when the `_UID` object is a string. It is a null-terminated ASCII string, and so
    /// this field will be `'\0'` if the string is not present, otherwise it extends from the
    /// address of this field.
    processor_uid_string: u8,
}

#[derive(Clone, Copy, Debug)]
#[repr(C, packed)]
pub struct PlatformInterruptSourceEntry {
    pub header: EntryHeader,
    pub flags: u16,
    pub interrupt_type: u8,
    pub processor_id: u8,
    pub processor_eid: u8,
    pub io_sapic_vector: u8,
    pub global_system_interrupt: u32,
    pub platform_interrupt_source_flags: u32,
}

#[derive(Clone, Copy, Debug)]
#[repr(C, packed)]
pub struct LocalX2ApicEntry {
    pub header: EntryHeader,
    _reserved: u16,
    pub x2apic_id: u32,
    pub flags: u32,
    pub processor_uid: u32,
}

#[derive(Clone, Copy, Debug)]
#[repr(C, packed)]
pub struct X2ApicNmiEntry {
    pub header: EntryHeader,
    pub flags: u16,
    pub processor_uid: u32,
    pub nmi_line: u8,
    _reserved: [u8; 3],
}

/// This field will appear for ARM processors that support ACPI and use the Generic Interrupt
/// Controller. In the GICC interrupt model, each logical process has a Processor Device object in
/// the namespace, and uses this structure to convey its GIC information.
#[derive(Clone, Copy, Debug)]
#[repr(C, packed)]
pub struct GiccEntry {
    pub header: EntryHeader,
    _reserved1: u16,
    pub cpu_interface_number: u32,
    pub processor_uid: u32,
    pub flags: u32,
    pub parking_protocol_version: u32,
    pub performance_interrupt_gsiv: u32,
    pub parked_address: u64,
    pub gic_registers_address: u64,
    pub gic_virtual_registers_address: u64,
    pub gic_hypervisor_registers_address: u64,
    pub vgic_maintenance_interrupt: u32,
    pub gicr_base_address: u64,
    pub mpidr: u64,
    pub processor_power_efficiency_class: u8,
    _reserved2: u8,
    /// SPE overflow Interrupt.
    ///
    /// ACPI 6.3 defined this field. It is zero in prior versions or
    /// if this processor does not support SPE.
    pub spe_overflow_interrupt: u16,
    pub trbe_interrupt: ExtendedField<u16, 6>,
}

#[derive(Clone, Copy, Debug)]
#[repr(C, packed)]
pub struct GicdEntry {
    pub header: EntryHeader,
    _reserved1: u16,
    pub gic_id: u32,
    pub physical_base_address: u64,
    pub system_vector_base: u32,

    /// The GIC version
    ///     0x00: Fall back to hardware discovery
    ///     0x01: GICv1
    ///     0x02: GICv2
    ///     0x03: GICv3
    ///     0x04: GICv4
    ///     0x05-0xff: Reserved for future use
    pub gic_version: u8,
    _reserved2: [u8; 3],
}

#[derive(Clone, Copy, Debug)]
#[repr(C, packed)]
pub struct GicMsiFrameEntry {
    pub header: EntryHeader,
    _reserved: u16,
    pub frame_id: u32,
    pub physical_base_address: u64,
    pub flags: u32,
    pub spi_count: u16,
    pub spi_base: u16,
}

#[derive(Clone, Copy, Debug)]
#[repr(C, packed)]
pub struct GicRedistributorEntry {
    pub header: EntryHeader,
    _reserved: u16,
    pub discovery_range_base_address: u64,
    pub discovery_range_length: u32,
}

#[derive(Clone, Copy, Debug)]
#[repr(C, packed)]
pub struct GicInterruptTranslationServiceEntry {
    pub header: EntryHeader,
    _reserved1: u16,
    pub id: u32,
    pub physical_base_address: u64,
    _reserved2: u32,
}

#[derive(Clone, Copy, Debug)]
#[repr(C, packed)]
pub struct MultiprocessorWakeupEntry {
    pub header: EntryHeader,
    pub mailbox_version: u16,
    _reserved: u32,
    pub mailbox_address: u64,
}

#[derive(Debug, PartialEq, Eq)]
pub enum MpProtectedModeWakeupCommand {
    Noop = 0,
    Wakeup = 1,
    Sleep = 2,
    AcceptPages = 3,
}

impl From<u16> for MpProtectedModeWakeupCommand {
    fn from(value: u16) -> Self {
        match value {
            0 => MpProtectedModeWakeupCommand::Noop,
            1 => MpProtectedModeWakeupCommand::Wakeup,
            2 => MpProtectedModeWakeupCommand::Sleep,
            3 => MpProtectedModeWakeupCommand::AcceptPages,
            _ => panic!("Invalid value for MpProtectedModeWakeupCommand"),
        }
    }
}

#[repr(C)]
pub struct MultiprocessorWakeupMailbox {
    pub command: u16,
    _reserved: u16,
    pub apic_id: u32,
    pub wakeup_vector: u64,
    pub reserved_for_os: [u64; 254],
    reserved_for_firmware: [u64; 256],
}

#[cfg(feature = "allocator_api")]
fn parse_mps_inti_flags(flags: u16) -> crate::AcpiResult<(Polarity, TriggerMode)> {
    let polarity = match flags.get_bits(0..2) {
        0b00 => Polarity::SameAsBus,
        0b01 => Polarity::ActiveHigh,
        0b11 => Polarity::ActiveLow,
        _ => return Err(crate::AcpiError::InvalidMadt(MadtError::MpsIntiInvalidPolarity)),
    };

    let trigger_mode = match flags.get_bits(2..4) {
        0b00 => TriggerMode::SameAsBus,
        0b01 => TriggerMode::Edge,
        0b11 => TriggerMode::Level,
        _ => return Err(crate::AcpiError::InvalidMadt(MadtError::MpsIntiInvalidTriggerMode)),
    };

    Ok((polarity, trigger_mode))
}<|MERGE_RESOLUTION|>--- conflicted
+++ resolved
@@ -124,7 +124,6 @@
     where
         A: core::alloc::Allocator + Clone,
     {
-<<<<<<< HEAD
         use crate::{
             platform::{
                 interrupt::{
@@ -137,20 +136,8 @@
                     NmiSource,
                 },
                 processor::{ProcessorState, X86Processor},
-=======
-        use crate::platform::{
-            interrupt::{
-                Apic,
-                InterruptSourceOverride,
-                IoApic,
-                LocalInterruptLine,
-                NmiLine,
-                NmiProcessor,
-                NmiSource,
->>>>>>> c99c032a
             },
-            Processor,
-            ProcessorState,
+            AcpiError,
         };
 
         let mut local_apic_address = self.local_apic_address as u64;
